--- conflicted
+++ resolved
@@ -198,26 +198,16 @@
   ) external onlyRole(DEFAULT_ADMIN_ROLE) {
     if (deployerFeeBeneficiary == address(0)) revert BENEFICIARY_ZERO_ADDRESS();
     if (models.length != percentages.length) revert ARRAY_LENGTH_MISMATCH();
-<<<<<<< HEAD
-    for (uint256 i; i < models.length; i++) {
+    uint256 totalModels = models.length;
+    for (uint256 i; i < totalModels; ) {
       DeployerFeeModel model = models[i];
       if (uint8(model) == 0) continue;
       uint256 percentage = percentages[i];
       if (percentage > 1e18) revert PERCENTAGE_VALUE_INVALID(1e18, percentage);
       deployerFeeModelPercentage[model] = percentage;
-=======
-
-    uint256 totalModels = models.length;
-    for (uint256 i; i < totalModels; ) {
-      DeployerFeeModel m = models[i];
-      if (uint8(m) == 0) revert INVALID_ZERO_MODEL_FEE();
-      uint256 p = percentages[i];
-      if (p > 1e18) revert PERCENTAGE_VALUE_INVALID(1e18, p);
-      deployerFeeModelPercentage[m] = p;
       unchecked {
         i++;
       }
->>>>>>> a8cc5a26
     }
   }
 
