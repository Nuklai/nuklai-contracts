// SPDX-License-Identifier: MIT
pragma solidity ^0.8.0;

<<<<<<< HEAD
import {Ownable} from '@openzeppelin/contracts/access/Ownable.sol';
import {IDatasetNFT} from './interfaces/IDatasetNFT.sol';
import {VerifierManager} from './verifier/VerifierManager.sol';
=======
import "@openzeppelin/contracts/access/Ownable.sol";
import "./interfaces/IDatasetNFT.sol";
import "./verifier/VerifierManager.sol";
>>>>>>> 4fab6f54

/**
 * @title DatasetFactory contract
 * @author Data Tunnel
 * @notice This contract facilitates the streamlined integration and configuration of Datasets
 * in the Data Tunnel protocol in a single transaction.
 * @dev Extends Ownable
 */
contract DatasetFactory is Ownable {
  error ZERO_ADDRESS(string reason);

  ///@dev address of the DatasetNFT contract
  IDatasetNFT public datasetNFT;
  ///@dev address of deployed SubscriptionManager implementation contract
  address public subscriptionManagerImpl;
  ///@dev address of deployed DistributionManager implementation contract
  address public distributionManagerImpl;
  ///@dev  address of deployed VerifierManager implementation contract
  address public verifierManagerImpl;

  /**
   * @notice Configures the Factory by setting the addresses of the Managers and DatasetNFT contracts
   * @dev Only callable by the owner of this contract (see `Ownable.sol`)
   * @param dataset The address of the DatasetNFT contract
   * @param subscriptionManager The address of the SubscriptionManager implementation contract
   * @param distributionManager The address of the DistributionManager implementation contract
   * @param verifierManager The address of the VerifierManager implementation contract
   */
  function configure(
    address dataset,
    address subscriptionManager,
    address distributionManager,
    address verifierManager
  ) external onlyOwner {
<<<<<<< HEAD
    if (dataset != address(0)) revert ZERO_ADDRESS('dataset');
    if (subscriptionManager != address(0)) revert ZERO_ADDRESS('subscriptionManager');
    if (distributionManager != address(0)) revert ZERO_ADDRESS('distributionManager');
    if (verifierManager != address(0)) revert ZERO_ADDRESS('verifierManager');
=======
    require(dataset != address(0), "incorrect dataset address");
    require(subscriptionManager != address(0), "incorect subscriptionManager address");
    require(distributionManager != address(0), "incorect distributionManager address");
    require(verifierManager != address(0), "incorect verifierManager address");
>>>>>>> 4fab6f54
    datasetNFT = IDatasetNFT(dataset);
    subscriptionManagerImpl = subscriptionManager;
    distributionManagerImpl = distributionManager;
    verifierManagerImpl = verifierManager;
  }

  /**
   * @notice Mints a Dataset NFT token, configures its associated Managers, and transfers it to `to`.
   * @dev Percentages are encoded such that 100% is represented as 1e18.
   * The sum of weights should be 100%, and 100% is encoded as 1e18.
   * @param to The address of the beneficiary (Dataset owner)
   * @param mintSignature Signature from a DT service confirming creation of Dataset
   * @param defaultVerifier The address of the Verifier contract to set as the Default Verifier
   * @param feeToken The address of the ERC20 token used for subscription payments, or zero address for native currency
   * @param feePerConsumerPerDay The daily subscription fee for a single consumer to set
   * @param dsOwnerFeePercentage The percentage of each subcription payment that should be sent to the Dataset Owner
   * @param tags The tags (labels for contribution types) participating in the payment distributions
   * @param weights The weights of the respective tags to set
   */
  function mintAndConfigureDataset(
    address to,
    bytes calldata mintSignature,
    address defaultVerifier,
    address feeToken,
    uint256 feePerConsumerPerDay,
    uint256 dsOwnerFeePercentage,
    bytes32[] calldata tags,
    uint256[] calldata weights
  ) external {
    uint256 id = datasetNFT.mint(address(this), mintSignature);

    _deployProxies(id);
    _configureVerifierManager(id, defaultVerifier);
    _configureSubscriptionManager(id, feeToken, feePerConsumerPerDay);
    _configureDistributionManager(id, dsOwnerFeePercentage, tags, weights);

    datasetNFT.safeTransferFrom(address(this), to, id);
  }

  /**
   * @notice Deploys and intializes the instances of the following implementation contracts associated with `id` Dataset NFT token:
   *  - The FragmentNFT contract, responsible for representing contributions to the Dataset.
   *  - The SubscriptionManager contract, managing subscription-related operations.
   *  - The DistributionManager contract, managing the distribution of fees to dataset owner and contributors
   *  - The VerifierManager contract, providing verification services for contributions.
   * @dev See `deployFragmentInstance()` and `setManagers()` of `DatasetNFT.sol`
   * @param id The ID of the target Dataset NFT token
   */
  function _deployProxies(uint256 id) internal {
    datasetNFT.deployFragmentInstance(id);
    datasetNFT.setManagers(
      id,
      IDatasetNFT.ManagersConfig({
        subscriptionManager: subscriptionManagerImpl,
        distributionManager: distributionManagerImpl,
        verifierManager: verifierManagerImpl
      })
    );
  }

  /**
   * @notice Configures the VerifierManager contract instance associated with `id` Dataset NFT token
   * @dev This function sets the Default Verifier contract address in the associated VerifierManager
   * @param id The ID of the target Dataset NFT token
   * @param defaultVerifier The address of the Verifier contract to set as the Default Verifier
   */
  function _configureVerifierManager(uint256 id, address defaultVerifier) internal {
    VerifierManager vm = VerifierManager(datasetNFT.verifierManager(id));
    vm.setDefaultVerifier(defaultVerifier);
  }

  /**
   * @notice Configures the SubscriptionManager contract instance associated with `id` Dataset NFT token
   * @param id The ID of the target Dataset NFT token
   * @param feeToken The address of the ERC20 token used for subscription payments, or zero address for native currency
   * @param feePerConsumerPerDay The daily subscription fee for a single consumer
   */
  function _configureSubscriptionManager(uint256 id, address feeToken, uint256 feePerConsumerPerDay) internal {
    datasetNFT.setFee(id, feeToken, feePerConsumerPerDay);
  }

  /**
   * @notice Configures the DistributionManager contract instance associated with `id` Dataset NFT token
   * @param id The ID of the target Dataset NFT token
   * @param dsOwnerFeePercentage The percentage of each subcription payment that should be sent to the Dataset Owner
   * @param tags The tags (labels for contribution types) participating in the payment distributions
   * @param weights The weights of the respective tags
   */
  function _configureDistributionManager(
    uint256 id,
    uint256 dsOwnerFeePercentage,
    bytes32[] calldata tags,
    uint256[] calldata weights
  ) internal {
    datasetNFT.setDatasetOwnerPercentage(id, dsOwnerFeePercentage);
    datasetNFT.setTagWeights(id, tags, weights);
  }
}<|MERGE_RESOLUTION|>--- conflicted
+++ resolved
@@ -1,15 +1,9 @@
 // SPDX-License-Identifier: MIT
 pragma solidity ^0.8.0;
 
-<<<<<<< HEAD
-import {Ownable} from '@openzeppelin/contracts/access/Ownable.sol';
-import {IDatasetNFT} from './interfaces/IDatasetNFT.sol';
-import {VerifierManager} from './verifier/VerifierManager.sol';
-=======
-import "@openzeppelin/contracts/access/Ownable.sol";
-import "./interfaces/IDatasetNFT.sol";
-import "./verifier/VerifierManager.sol";
->>>>>>> 4fab6f54
+import {Ownable} from "@openzeppelin/contracts/access/Ownable.sol";
+import {IDatasetNFT} from "./interfaces/IDatasetNFT.sol";
+import {VerifierManager} from "./verifier/VerifierManager.sol";
 
 /**
  * @title DatasetFactory contract
@@ -44,17 +38,10 @@
     address distributionManager,
     address verifierManager
   ) external onlyOwner {
-<<<<<<< HEAD
-    if (dataset != address(0)) revert ZERO_ADDRESS('dataset');
-    if (subscriptionManager != address(0)) revert ZERO_ADDRESS('subscriptionManager');
-    if (distributionManager != address(0)) revert ZERO_ADDRESS('distributionManager');
-    if (verifierManager != address(0)) revert ZERO_ADDRESS('verifierManager');
-=======
-    require(dataset != address(0), "incorrect dataset address");
-    require(subscriptionManager != address(0), "incorect subscriptionManager address");
-    require(distributionManager != address(0), "incorect distributionManager address");
-    require(verifierManager != address(0), "incorect verifierManager address");
->>>>>>> 4fab6f54
+    if (dataset != address(0)) revert ZERO_ADDRESS("dataset");
+    if (subscriptionManager != address(0)) revert ZERO_ADDRESS("subscriptionManager");
+    if (distributionManager != address(0)) revert ZERO_ADDRESS("distributionManager");
+    if (verifierManager != address(0)) revert ZERO_ADDRESS("verifierManager");
     datasetNFT = IDatasetNFT(dataset);
     subscriptionManagerImpl = subscriptionManager;
     distributionManagerImpl = distributionManager;
