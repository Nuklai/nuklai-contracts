--- conflicted
+++ resolved
@@ -35,13 +35,8 @@
     uint256 public datasetOwnerPercentage;      // 100% = 1e18
     mapping(address token => uint256 amount) public pendingOwnerFee; // Amount available for claim by the owner
     Payment[] public payments;
-<<<<<<< HEAD
-    EnumerableMap.Bytes32ToUintMap[] internal verisonedTagWeights;
+    EnumerableMap.Bytes32ToUintMap[] internal versionedTagWeights;
     mapping(address => uint256) internal firstUnclaimed;
-=======
-    EnumerableMap.Bytes32ToUintMap[] internal versionedTagWeights;
-    mapping(address => uint256) internal lastUnclaimed;
->>>>>>> 77c1f333
 
     modifier onlyDatasetOwner() {
         require(dataset.ownerOf(datasetId) == _msgSender(), "Not a Dataset owner");
@@ -65,11 +60,7 @@
      * @param weights weights of the tags
      */
     function setTagWeights(bytes32[] calldata tags, uint256[] calldata weights) external onlyDatasetOwner {
-<<<<<<< HEAD
-        EnumerableMap.Bytes32ToUintMap storage tagWeights = verisonedTagWeights.push();
-=======
         EnumerableMap.Bytes32ToUintMap storage tagWeights = versionedTagWeights.push();
->>>>>>> 77c1f333
         uint256 weightSumm;
         for(uint256 i; i < weights.length; i++) {
             weightSumm += weights[i];
@@ -83,7 +74,7 @@
      * @param percentage Percentage encoded in a way that 100% = 1e18
      */
     function setDatasetOwnerPercentage(uint256 percentage) external onlyDatasetOwner {
-        require(percentage <= 1e18, "Can't be higher than 100%");
+        require(percentage <= 5e17, "Can't be higher than 50%");
         datasetOwnerPercentage = percentage;
     }
 
@@ -95,11 +86,7 @@
      * @param amount Payment amount
      */
     function receivePayment(address token, uint256 amount) external payable{
-<<<<<<< HEAD
-        require(verisonedTagWeights.length > 0, "tag weights not initialized");
-=======
         require(versionedTagWeights.length > 0, "tag weights not initialized");
->>>>>>> 77c1f333
         if(address(token) == address(0)){
             require(amount == msg.value, "value missmatch");
         } else {
@@ -108,11 +95,7 @@
         uint256 snapshotId = fragmentNFT.snapshot();
         
         // Deployer fee
-<<<<<<< HEAD
-        uint256 deployerFee = amount * dataset.deployerFeePercentage(datasetId);
-=======
         uint256 deployerFee = (amount * dataset.deployerFeePercentage(datasetId)) / 1e18;
->>>>>>> 77c1f333
         if(deployerFee > 0) {
             address deployerFeeBeneficiary = dataset.deployerFeeBeneficiary();
             require(deployerFeeBeneficiary != address(0), "bad deployer fee beneficiary");
@@ -133,22 +116,13 @@
                 token: token,
                 distributionAmount: amount,
                 snapshotId: snapshotId,
-<<<<<<< HEAD
-                tagWeightsVersion: verisonedTagWeights.length-1
-=======
                 tagWeightsVersion: versionedTagWeights.length-1
->>>>>>> 77c1f333
             }));
         }
 
         emit PaymentReceived();
     }
 
-<<<<<<< HEAD
-    function claimDatasetOwnerPayouts(address token, uint256 amount, address beneficiary, bytes calldata signature) external onlyDatasetOwner {
-        require(pendingOwnerFee[token] >= amount, "not enough amount");
-        bytes32 msgHash = _ownerClaimMessageHash(token, amount, beneficiary);
-=======
     function claimDatasetOwnerPayouts(
         address token, 
         uint256 amount, 
@@ -161,7 +135,6 @@
         require(block.timestamp >= sigValidSince && block.timestamp <= sigValidTill, "signature overdue");
         require(pendingOwnerFee[token] >= amount, "not enough amount");
         bytes32 msgHash = _ownerClaimMessageHash(token, amount, beneficiary, sigValidSince, sigValidTill);
->>>>>>> 77c1f333
         address signer = ECDSA.recover(msgHash, signature);
         if(!dataset.isSigner(signer)) revert BAD_SIGNATURE(msgHash, signer);
         pendingOwnerFee[token] -= amount;
@@ -179,17 +152,11 @@
         if(!dataset.isSigner(signer)) revert BAD_SIGNATURE(msgHash, signer);
 
         // Claim payouts
-<<<<<<< HEAD
         uint256 firstUnclaimedPayout = firstUnclaimed[_msgSender()];
         if(firstUnclaimedPayout >= payments.length) return; // Nothing to claim
         address collectToken = payments[firstUnclaimedPayout].token;
-=======
-        uint256 lastUnclaimedPayout = lastUnclaimed[_msgSender()];
-        if(lastUnclaimedPayout >= payments.length) return; // Nothing to claim
-        address collectToken = payments[lastUnclaimedPayout].token;
->>>>>>> 77c1f333
         uint256 collectAmount;
-        for(uint256 i = lastUnclaimedPayout; i < payments.length; i++) {
+        for(uint256 i = firstUnclaimedPayout; i < payments.length; i++) {
             Payment storage p = payments[i];
             if(collectToken != p.token) {
                 // Payment token changed, send what we've already collected
@@ -199,17 +166,20 @@
             }
             collectAmount += _calculatePayout(p, _msgSender());
         }
-        lastUnclaimed[_msgSender()] = payments.length;
+
+        firstUnclaimed[_msgSender()] = payments.length;
+
         // send collected and not sent yet
         _sendPayout(collectToken, collectAmount, _msgSender());
     }
 
+    
     function calculatePayoutByToken(address token, address account) external view returns (uint256 collectAmount) {
-        uint256 lastUnclaimedPayout = lastUnclaimed[account]; 
+        uint256 firstUnclaimedPayout = firstUnclaimed[account]; 
         
-        if(lastUnclaimedPayout >= payments.length) return 0;
-
-        for(uint256 i = lastUnclaimedPayout; i < payments.length; i++) {
+        if(firstUnclaimedPayout >= payments.length) return 0;
+
+        for(uint256 i = firstUnclaimedPayout; i < payments.length; i++) {
             Payment storage p = payments[i];
             if(token == p.token) {
                 collectAmount += _calculatePayout(p, account);
@@ -219,11 +189,7 @@
 
     function _calculatePayout(Payment storage p, address account) internal view returns(uint256 payout) {
         uint256 paymentAmount = p.distributionAmount;
-<<<<<<< HEAD
-        EnumerableMap.Bytes32ToUintMap storage tagWeights = verisonedTagWeights[p.tagWeightsVersion];
-=======
         EnumerableMap.Bytes32ToUintMap storage tagWeights = versionedTagWeights[p.tagWeightsVersion];
->>>>>>> 77c1f333
         bytes32[] memory tags = tagWeights.keys();
         uint256[] memory percentages = fragmentNFT.accountTagPercentageAt(p.snapshotId, account, tags);
         for(uint256 i; i < tags.length; i++) {
@@ -251,9 +217,6 @@
     }
 
 
-<<<<<<< HEAD
-    function _ownerClaimMessageHash(address token, uint256 amount, address beneficiary) private view returns(bytes32) {
-=======
     function _ownerClaimMessageHash(
         address token, 
         uint256 amount,
@@ -261,19 +224,14 @@
         uint256 sigValidSince, 
         uint256 sigValidTill
     ) private view returns(bytes32) {
->>>>>>> 77c1f333
         return ECDSA.toEthSignedMessageHash(abi.encodePacked(
             block.chainid,
             address(this),
             token,
             amount,
-<<<<<<< HEAD
-            beneficiary
-=======
             beneficiary,
             sigValidSince,
             sigValidTill
->>>>>>> 77c1f333
         ));
     }
 
@@ -286,5 +244,4 @@
             sigValidTill
         ));
     }
-
 }