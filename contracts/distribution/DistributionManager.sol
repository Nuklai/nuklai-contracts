--- conflicted
+++ resolved
@@ -1,29 +1,16 @@
 // SPDX-License-Identifier: MIT
 pragma solidity ^0.8.0;
 
-<<<<<<< HEAD
-import {ContextUpgradeable} from '@openzeppelin/contracts-upgradeable/utils/ContextUpgradeable.sol';
-import {ReentrancyGuardUpgradeable} from '@openzeppelin/contracts-upgradeable/security/ReentrancyGuardUpgradeable.sol';
-import {IERC20} from '@openzeppelin/contracts/token/ERC20/IERC20.sol';
-import {SafeERC20} from '@openzeppelin/contracts/token/ERC20/utils/SafeERC20.sol';
-import {Address} from '@openzeppelin/contracts/utils/Address.sol';
-import {EnumerableMap} from '@openzeppelin/contracts/utils/structs/EnumerableMap.sol';
-import {ECDSA} from '@openzeppelin/contracts/utils/cryptography/ECDSA.sol';
-import {IDistributionManager} from '../interfaces/IDistributionManager.sol';
-import {IDatasetNFT} from '../interfaces/IDatasetNFT.sol';
-import {IFragmentNFT} from '../interfaces/IFragmentNFT.sol';
-=======
-import "@openzeppelin/contracts-upgradeable/utils/ContextUpgradeable.sol";
-import "@openzeppelin/contracts-upgradeable/security/ReentrancyGuardUpgradeable.sol";
-import "@openzeppelin/contracts/token/ERC20/IERC20.sol";
-import "@openzeppelin/contracts/token/ERC20/utils/SafeERC20.sol";
-import "@openzeppelin/contracts/utils/Address.sol";
-import "@openzeppelin/contracts/utils/structs/EnumerableMap.sol";
-import "@openzeppelin/contracts/utils/cryptography/ECDSA.sol";
-import "../interfaces/IDistributionManager.sol";
-import "../interfaces/IDatasetNFT.sol";
-import "../interfaces/IFragmentNFT.sol";
->>>>>>> 4fab6f54
+import {ContextUpgradeable} from "@openzeppelin/contracts-upgradeable/utils/ContextUpgradeable.sol";
+import {ReentrancyGuardUpgradeable} from "@openzeppelin/contracts-upgradeable/security/ReentrancyGuardUpgradeable.sol";
+import {IERC20} from "@openzeppelin/contracts/token/ERC20/IERC20.sol";
+import {SafeERC20} from "@openzeppelin/contracts/token/ERC20/utils/SafeERC20.sol";
+import {Address} from "@openzeppelin/contracts/utils/Address.sol";
+import {EnumerableMap} from "@openzeppelin/contracts/utils/structs/EnumerableMap.sol";
+import {ECDSA} from "@openzeppelin/contracts/utils/cryptography/ECDSA.sol";
+import {IDistributionManager} from "../interfaces/IDistributionManager.sol";
+import {IDatasetNFT} from "../interfaces/IDatasetNFT.sol";
+import {IFragmentNFT} from "../interfaces/IFragmentNFT.sol";
 
 /**
  * @title DistributionManager contract
@@ -80,29 +67,17 @@
   uint256 internal _firstUnclaimed; // from owner's revenue
 
   modifier onlyDatasetOwner() {
-<<<<<<< HEAD
     if (dataset.ownerOf(datasetId) != _msgSender()) revert NOT_DATASET_OWNER(_msgSender());
-=======
-    require(dataset.ownerOf(datasetId) == _msgSender(), "Only Dataset owner");
->>>>>>> 4fab6f54
     _;
   }
 
   modifier onlyDatasetNFT() {
-<<<<<<< HEAD
     if (address(dataset) != _msgSender()) revert NOT_DATASET_NFT(_msgSender());
-=======
-    require(address(dataset) == _msgSender(), "Only DatasetNFT");
->>>>>>> 4fab6f54
     _;
   }
 
   modifier onlySubscriptionManager() {
-<<<<<<< HEAD
     if (dataset.subscriptionManager(datasetId) != _msgSender()) revert NOT_SUBSCRIPTION_MANAGER(_msgSender());
-=======
-    require(dataset.subscriptionManager(datasetId) == _msgSender(), "Only Subscription manager");
->>>>>>> 4fab6f54
     _;
   }
 
@@ -138,11 +113,7 @@
       weightSum += weights[i];
       tagWeights.set(tags[i], weights[i]);
     }
-<<<<<<< HEAD
     if (weightSum > 1e18) revert TAG_WEIGHTS_SUM_INVALID(1e18, weightSum);
-=======
-    require(weightSum == 1e18, "Invalid weights sum");
->>>>>>> 4fab6f54
   }
 
   /**
@@ -154,13 +125,8 @@
    * @return weights An array with the respective weights
    */
   function getTagWeights(bytes32[] calldata tags) external view returns (uint256[] memory weights) {
-<<<<<<< HEAD
     if (tags.length == 0) revert TAGS_NOT_PROVIDED();
     EnumerableMap.Bytes32ToUintMap storage tagWeights = _versionedTagWeights[_versionedTagWeights.length - 1];
-=======
-    require(tags.length != 0, "No tags provided");
-    EnumerableMap.Bytes32ToUintMap storage tagWeights = versionedTagWeights[versionedTagWeights.length - 1];
->>>>>>> 4fab6f54
     uint256 tagsLength = tags.length;
     weights = new uint256[](tagsLength);
     for (uint256 i; i < tagsLength; i++) {
@@ -192,15 +158,9 @@
    * @param amount The provided payment amount
    */
   function receivePayment(address token, uint256 amount) external payable onlySubscriptionManager nonReentrant {
-<<<<<<< HEAD
     if (_versionedTagWeights.length == 0) revert TAG_WEIGHTS_NOT_INITIALIZED();
     if (address(token) == address(0)) {
       if (amount != msg.value) revert MSG_VALUE_MISMATCH(msg.value, amount);
-=======
-    require(versionedTagWeights.length > 0, "tag weights not initialized");
-    if (address(token) == address(0)) {
-      require(amount == msg.value, "value missmatch");
->>>>>>> 4fab6f54
     } else {
       IERC20(token).safeTransferFrom(_msgSender(), address(this), amount);
     }
@@ -210,11 +170,7 @@
     uint256 deployerFee = (amount * dataset.deployerFeePercentage(datasetId)) / 1e18;
     if (deployerFee > 0) {
       address deployerFeeBeneficiary = dataset.deployerFeeBeneficiary();
-<<<<<<< HEAD
       if (deployerFeeBeneficiary == address(0)) revert DEPLOYER_FEE_BENEFICIARY_ZERO_ADDRESS();
-=======
-      require(deployerFeeBeneficiary != address(0), "bad deployer fee beneficiary");
->>>>>>> 4fab6f54
       _sendPayout(token, deployerFee, deployerFeeBeneficiary);
       amount -= deployerFee;
     }
@@ -254,13 +210,8 @@
     bytes calldata signature
   ) external onlyDatasetOwner nonReentrant {
     // Validate state & signature
-<<<<<<< HEAD
     if (block.timestamp < sigValidSince || block.timestamp > sigValidTill) revert SIGNATURE_OVERDUE();
     if (_firstUnclaimed >= payments.length) revert NO_UNCLAIMED_PAYMENTS_AVAILABLE();
-=======
-    require(block.timestamp >= sigValidSince && block.timestamp <= sigValidTill, "signature overdue");
-    require(firstUnclaimed < payments.length, "No unclaimed payments available");
->>>>>>> 4fab6f54
     bytes32 msgHash = _claimRevenueMessageHash(_msgSender(), sigValidSince, sigValidTill);
     address signer = ECDSA.recover(msgHash, signature);
     if (!dataset.isSigner(signer)) revert BAD_SIGNATURE(msgHash, signer);
@@ -283,13 +234,8 @@
     bytes calldata payoutSignature
   ) external onlyDatasetOwner nonReentrant {
     // Validate signature
-<<<<<<< HEAD
     if (block.timestamp < sigValidSince || block.timestamp > sigValidTill) revert SIGNATURE_OVERDUE();
     if (_firstUnclaimed >= payments.length) revert NO_UNCLAIMED_PAYMENTS_AVAILABLE();
-=======
-    require(block.timestamp >= sigValidSince && block.timestamp <= sigValidTill, "signature overdue");
-    require(firstUnclaimed < payments.length, "No unclaimed payments available");
->>>>>>> 4fab6f54
 
     bytes32 msgHash = _claimRevenueMessageHash(_msgSender(), sigValidSince, sigValidTill);
     address signer = ECDSA.recover(msgHash, payoutSignature);
@@ -312,11 +258,7 @@
    */
   function claimPayouts(uint256 sigValidSince, uint256 sigValidTill, bytes calldata signature) external nonReentrant {
     // Validate signature
-<<<<<<< HEAD
     if (block.timestamp < sigValidSince || block.timestamp > sigValidTill) revert SIGNATURE_OVERDUE();
-=======
-    require(block.timestamp >= sigValidSince && block.timestamp <= sigValidTill, "signature overdue");
->>>>>>> 4fab6f54
     bytes32 msgHash = _claimRevenueMessageHash(_msgSender(), sigValidSince, sigValidTill);
     address signer = ECDSA.recover(msgHash, signature);
     if (!dataset.isSigner(signer)) revert BAD_SIGNATURE(msgHash, signer);
