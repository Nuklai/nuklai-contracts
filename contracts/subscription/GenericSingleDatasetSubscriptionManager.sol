--- conflicted
+++ resolved
@@ -1,19 +1,11 @@
 // SPDX-License-Identifier: MIT
 pragma solidity ^0.8.0;
 
-<<<<<<< HEAD
-import {Initializable} from '@openzeppelin/contracts-upgradeable/proxy/utils/Initializable.sol';
-import {EnumerableSet} from '@openzeppelin/contracts/utils/structs/EnumerableSet.sol';
-import {ERC721Enumerable} from '@openzeppelin/contracts/token/ERC721/extensions/ERC721Enumerable.sol';
-import {ISubscriptionManager} from '../interfaces/ISubscriptionManager.sol';
-import {IDatasetNFT} from '../interfaces/IDatasetNFT.sol';
-=======
-import "@openzeppelin/contracts-upgradeable/proxy/utils/Initializable.sol";
-import "@openzeppelin/contracts/utils/structs/EnumerableSet.sol";
-import "@openzeppelin/contracts/token/ERC721/extensions/ERC721Enumerable.sol";
-import "../interfaces/ISubscriptionManager.sol";
-import "../interfaces/IDatasetNFT.sol";
->>>>>>> 4fab6f54
+import {Initializable} from "@openzeppelin/contracts-upgradeable/proxy/utils/Initializable.sol";
+import {EnumerableSet} from "@openzeppelin/contracts/utils/structs/EnumerableSet.sol";
+import {ERC721Enumerable} from "@openzeppelin/contracts/token/ERC721/extensions/ERC721Enumerable.sol";
+import {ISubscriptionManager} from "../interfaces/ISubscriptionManager.sol";
+import {IDatasetNFT} from "../interfaces/IDatasetNFT.sol";
 
 /**
  * @title GenericSingleDatasetSubscriptionManager contract
@@ -57,11 +49,7 @@
   mapping(address consumer => EnumerableSet.UintSet subscriptions) internal _consumerSubscriptions;
 
   modifier onlySubscriptionOwner(uint256 subscription) {
-<<<<<<< HEAD
     if (ownerOf(subscription) != _msgSender()) revert NOT_SUBSCRIPTION_OWNER(_msgSender());
-=======
-    require(ownerOf(subscription) == _msgSender(), "Not a subscription owner");
->>>>>>> 4fab6f54
     _;
   }
 
@@ -122,15 +110,9 @@
     uint256 consumers
   ) external view returns (address token, uint256 amount) {
     _requireCorrectDataset(ds);
-<<<<<<< HEAD
     if (durationInDays <= 0 || durationInDays > 365) revert SUBSCRIPTION_DURATION_INVALID(1, 365, durationInDays);
     if (consumers <= 0) revert CONSUMER_ZERO();
     return _calculateFee(durationInDays, consumers);
-=======
-    require(durationInDays > 0 && durationInDays <= 365, "Invalid subscription duration");
-    require(consumers > 0, "Should be at least 1 consumer");
-    return calculateFee(durationInDays, consumers);
->>>>>>> 4fab6f54
   }
 
   /**
@@ -140,15 +122,9 @@
    * @return amount The fee amount
    */
   function extraConsumerFee(uint256 subscription, uint256 extraConsumers) external view returns (uint256 amount) {
-<<<<<<< HEAD
     if (extraConsumers <= 0) revert CONSUMER_ZERO();
     SubscriptionDetails storage sd = _subscriptions[subscription];
     if (sd.validTill <= block.timestamp) revert SUBSCRIPTION_ENDED(sd.validTill, block.timestamp);
-=======
-    require(extraConsumers > 0, "Should add at least 1 consumer");
-    SubscriptionDetails storage sd = subscriptions[subscription];
-    require(sd.validTill > block.timestamp, "Subcription not valid");
->>>>>>> 4fab6f54
     // (sd.validTill - sd.validSince) was enforced during subscription to be integral multiple of a day in seconds
     uint256 durationInDays_ = (sd.validTill - sd.validSince) / 1 days;
     (, uint256 currentFee) = _calculateFee(durationInDays_, sd.paidConsumers);
@@ -291,17 +267,10 @@
    */
   function _subscribe(uint256 ds, uint256 durationInDays, uint256 consumers) internal returns (uint256 sid) {
     _requireCorrectDataset(ds);
-<<<<<<< HEAD
     if (balanceOf(_msgSender()) != 0) revert CONSUMER_ALREADY_SUBSCRIBED(_msgSender());
     if (durationInDays <= 0 || durationInDays > 365) revert SUBSCRIPTION_DURATION_INVALID(1, 365, durationInDays);
 
     if (consumers <= 0) revert CONSUMER_ZERO();
-=======
-    require(balanceOf(_msgSender()) == 0, "User already subscribed");
-    require(durationInDays > 0 && durationInDays <= 365, "Invalid subscription duration");
-
-    require(consumers > 0, "Should be at least 1 consumer");
->>>>>>> 4fab6f54
 
     (, uint256 fee) = _calculateFee(durationInDays, consumers);
     _charge(_msgSender(), fee);
@@ -327,12 +296,8 @@
   function _extendSubscription(uint256 subscription, uint256 extraDurationInDays, uint256 extraConsumers) internal {
     _requireMinted(subscription);
 
-<<<<<<< HEAD
     if (extraDurationInDays <= 0 || extraDurationInDays > 365)
       revert SUBSCRIPTION_DURATION_INVALID(1, 365, extraDurationInDays);
-=======
-    if (extraDurationInDays > 0) require(extraDurationInDays <= 365, "Invalid extra duration provided");
->>>>>>> 4fab6f54
 
     SubscriptionDetails storage sd = _subscriptions[subscription];
     uint256 newDurationInDays;
@@ -342,12 +307,8 @@
     if (sd.validTill > block.timestamp) {
       // Subscription is still valid but remaining duration must be <= 30 days to extend it
       if (extraDurationInDays > 0)
-<<<<<<< HEAD
         if ((sd.validTill - block.timestamp) > 30 * 1 days)
           revert SUBSCRIPTION_REMAINING_DURATION(30 * 1 days, (sd.validTill - block.timestamp));
-=======
-        require((sd.validTill - block.timestamp) <= 30 * 1 days, "Remaining duration > 30 days");
->>>>>>> 4fab6f54
 
       // (sd.validTill - sd.validSince) was enforced during subscription to be an integral multiple of a day in seconds
       uint256 currentDurationInDays = (sd.validTill - sd.validSince) / 1 days;
@@ -361,13 +322,8 @@
       newDurationInDays = extraDurationInDays;
     }
     uint256 newConsumers = sd.paidConsumers + extraConsumers;
-<<<<<<< HEAD
     (, uint256 newFee) = _calculateFee(newDurationInDays, newConsumers);
-    require(newFee > currentFee, 'Nothing to pay');
-=======
-    (, uint256 newFee) = calculateFee(newDurationInDays, newConsumers);
     require(newFee > currentFee, "Nothing to pay");
->>>>>>> 4fab6f54
 
     _charge(_msgSender(), newFee - currentFee);
 
@@ -386,14 +342,9 @@
    */
   function _addConsumers(uint256 subscription, address[] calldata consumers) internal {
     _requireMinted(subscription);
-<<<<<<< HEAD
     SubscriptionDetails storage sd = _subscriptions[subscription];
     if (sd.consumers.length() + consumers.length > sd.paidConsumers)
       revert MAX_CONSUMERS_ADDITION_REACHED(sd.paidConsumers, sd.consumers.length() + consumers.length);
-=======
-    SubscriptionDetails storage sd = subscriptions[subscription];
-    require(sd.consumers.length() + consumers.length <= sd.paidConsumers, "Too many consumers to add");
->>>>>>> 4fab6f54
     for (uint256 i; i < consumers.length; i++) {
       address consumer = consumers[i];
       bool added = sd.consumers.add(consumer);
@@ -438,13 +389,8 @@
     address[] calldata newConsumers
   ) internal {
     _requireMinted(subscription);
-<<<<<<< HEAD
     SubscriptionDetails storage sd = _subscriptions[subscription];
     if (oldConsumers.length != newConsumers.length) revert ARRAY_LENGTH_MISMATCH();
-=======
-    SubscriptionDetails storage sd = subscriptions[subscription];
-    require(oldConsumers.length == newConsumers.length, "Array length missmatch");
->>>>>>> 4fab6f54
     for (uint256 i; i < oldConsumers.length; i++) {
       address consumer = oldConsumers[i];
       bool removed = sd.consumers.remove(consumer);
