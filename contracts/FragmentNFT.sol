--- conflicted
+++ resolved
@@ -216,13 +216,8 @@
       .accountTagCount[account];
     uint256 totalTagCount = tagCount.length();
     tags_ = tagCount.keys();
-<<<<<<< HEAD
-    counts = new uint256[](tagCount.length());
-    for (uint256 i; i < tagCount.length(); ) {
-=======
     counts = new uint256[](totalTagCount);
-    for (uint256 i; i < totalTagCount; i++) {
->>>>>>> c80ed593
+    for (uint256 i; i < totalTagCount; ) {
       counts[i] = tagCount.get(tags_[i]);
       unchecked {
         i++;
@@ -246,12 +241,13 @@
     bytes32[] calldata tags_
   ) external view returns (uint256[] memory percentages) {
     if (snapshotId >= _snapshots.length) revert BAD_SNAPSHOT_ID(snapshotId, _snapshots.length);
+    uint256 totalTags = tags_.length;
     uint256 latestAccountSnapshot = _findAccountSnapshotId(account, snapshotId);
     EnumerableMap.Bytes32ToUintMap storage totalTagCount = _snapshots[latestAccountSnapshot].totalTagCount;
     EnumerableMap.Bytes32ToUintMap storage accountTagCount = _snapshots[latestAccountSnapshot].accountTagCount[account];
-    percentages = new uint256[](tags_.length);
-
-    for (uint256 i; i < tags_.length; ) {
+    percentages = new uint256[](totalTags);
+
+    for (uint256 i; i < totalTags; ) {
       bytes32 tag = tags_[i];
       (, uint256 totalCount) = totalTagCount.tryGet(tag);
       if (totalCount != 0) {
@@ -308,14 +304,16 @@
     address signer = ECDSA.recover(msgHash, signature);
     if (!dataset.isSigner(signer)) revert BAD_SIGNATURE(msgHash, signer);
 
-<<<<<<< HEAD
-    for (uint256 i; i < owners.length; ) {
-=======
-    for (uint256 i; i < owners.length; i++) {
+    uint256 totalOwners = owners.length;
+    for (uint256 i; i < totalOwners; ) {
       address owner = owners[i];
-      if (owner == address(0)) continue;
-
->>>>>>> c80ed593
+      if (owner == address(0)) {
+        unchecked {
+          i++;
+        }
+        continue;
+      }
+
       uint256 id = ++_mintCounter;
       bytes32 tag = tags_[i];
       pendingFragmentOwners[id] = owner;
@@ -398,7 +396,8 @@
    * @param ids Array of the IDs of the Fragment NFTs (pending or already minted) associated with the contributions to be removed
    */
   function removeMany(uint256[] calldata ids) external onlyDatasetOwner {
-    for (uint256 i; i < ids.length; ) {
+    uint256 totalIds = ids.length;
+    for (uint256 i; i < totalIds; ) {
       uint256 id = ids[i];
       delete pendingFragmentOwners[id]; // in case we are deleting pending one
       if (_exists(id)) _burn(id);
@@ -500,11 +499,14 @@
       _copy(_snapshots[lastSnapshot].totalTagCount, totalTagCount);
       accountSnapshotIds.push(currentSnapshot);
     }
-    for (uint256 i; i < batchSize; i++) {
+    for (uint256 i; i < batchSize; ) {
       uint256 id = firstTokenId + i;
       bytes32 tag = tags[id];
       (, uint256 currentCount) = totalTagCount.tryGet(tag);
       totalTagCount.set(tag, add ? (currentCount + 1) : (currentCount - 1));
+      unchecked {
+        i++;
+      }
     }
   }
 
