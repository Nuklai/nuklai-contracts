// SPDX-License-Identifier: MIT
pragma solidity ^0.8.0;

<<<<<<< HEAD
import {IERC165} from '@openzeppelin/contracts/interfaces/IERC165.sol';
import {ERC721} from '@openzeppelin/contracts/token/ERC721/ERC721.sol';
import {Initializable} from '@openzeppelin/contracts/proxy/utils/Initializable.sol';
import {ECDSA} from '@openzeppelin/contracts/utils/cryptography/ECDSA.sol';
import {EnumerableMap} from '@openzeppelin/contracts/utils/structs/EnumerableMap.sol';
import {Arrays} from '@openzeppelin/contracts/utils/Arrays.sol';
import {IDatasetNFT} from './interfaces/IDatasetNFT.sol';
import {IFragmentNFT} from './interfaces/IFragmentNFT.sol';
import {IVerifierManager} from './interfaces/IVerifierManager.sol';
=======
import "@openzeppelin/contracts-upgradeable/token/ERC721/ERC721Upgradeable.sol";
import "@openzeppelin/contracts/utils/cryptography/ECDSA.sol";
import "@openzeppelin/contracts/utils/structs/EnumerableMap.sol";
import "@openzeppelin/contracts/utils/Arrays.sol";
import "./interfaces/IFragmentNFT.sol";
import "./interfaces/IVerifierManager.sol";
>>>>>>> 4fab6f54

/**
 * @title FragmentNFT contract
 * @author Data Tunnel
 * @notice This contract mints ERC721 tokens, called Fragments, to contributors,
 * and maintains a record of its state at each subscription payment event.
 * Each Fragment NFT represents an incorporated contribution to the linked Dataset and
 * is associated with a specific tag, indicating the contribution type.
 * This is the implementation contract, and each Dataset (represented by a Dataset NFT token) is associated
 * with a specific instance of this implementation.
 * @dev Extends IFragmentNFT, ERC721Upgradeable
 */
contract FragmentNFT is IFragmentNFT, ERC721Upgradeable {
  using EnumerableMap for EnumerableMap.Bytes32ToUintMap;
  using Arrays for uint256[];

<<<<<<< HEAD
  string private constant _NAME = 'Data Tunnel Fragment';
  string private constant _SYMBOL = 'DTF';
=======
  string private constant NAME = "Data Tunnel Fragment";
  string private constant SYMBOL = "DTF";
>>>>>>> 4fab6f54

  event FragmentPending(uint256 id, bytes32 tag);
  event FragmentAccepted(uint256 id);
  event FragmentRejected(uint256 id);
  event FragmentRemoved(uint256 id);

  error BAD_SIGNATURE(bytes32 msgHash, address recoveredSigner);
  error BAD_SNAPSHOT_ID(uint256 currentId, uint256 targetId);
  error NOT_DATASET_OWNER(address account);
  error NOT_VERIFIER_MANAGER(address account);
  error NOT_DISTRIBUTION_MANAGER(address account);
  error NOT_DATASET_NFT(address account);
  error NOT_PENDING_FRAGMENT(uint256 id);
  error ARRAY_LENGTH_MISMATCH();

  /**
   * @dev A Snapshot contains:
   *  - count of existing ids for each tag
   *  - count of existing ids per tag per address
   */
  struct Snapshot {
    EnumerableMap.Bytes32ToUintMap totalTagCount;
    mapping(address account => EnumerableMap.Bytes32ToUintMap) accountTagCount;
  }

  IDatasetNFT public dataset;
  uint256 public datasetId;
  uint256 internal _mintCounter;
  mapping(uint256 id => address owner) public pendingFragmentOwners;
  mapping(uint256 id => bytes32 tag) public tags;
  Snapshot[] internal _snapshots;
  mapping(address account => uint256[]) internal _accountSnapshotIds; // ids of snapshots which contains account data

  modifier onlyDatasetOwner() {
    if (dataset.ownerOf(datasetId) != _msgSender()) revert NOT_DATASET_OWNER(_msgSender());
    _;
  }

  modifier onlyVerifierManager() {
    if (dataset.verifierManager(datasetId) != _msgSender()) revert NOT_VERIFIER_MANAGER(_msgSender());
    _;
  }

  modifier onlyDistributionManager() {
    if (dataset.distributionManager(datasetId) != _msgSender()) revert NOT_DISTRIBUTION_MANAGER(_msgSender());
    _;
  }

  modifier onlyDatasetNFT() {
    if (address(dataset) != _msgSender()) revert NOT_DATASET_NFT(_msgSender());
    _;
  }

<<<<<<< HEAD
  constructor() ERC721(_NAME, _SYMBOL) {
=======
  /// @custom:oz-upgrades-unsafe-allow constructor
  constructor() {
>>>>>>> 4fab6f54
    _disableInitializers();
  }

  /**
   * @notice Initializes the FragmentNFT contract
   * @dev Sets the name & symbol of the token collection
   * @param dataset_ The address of the DatasetNFT contract
   * @param datasetId_ The ID of the target Dataset NFT token
   */
  function initialize(address dataset_, uint256 datasetId_) external initializer {
    __ERC721_init(NAME, SYMBOL);
    dataset = IDatasetNFT(dataset_);
    datasetId = datasetId_;
    _snapshots.push();
  }

  ///@dev TODO:s handle metadata URI stuff

  /**
   * @notice Creates a new snapshot and returns its index
   * @dev Snapshots are created each time a subscription payment event occurs
   * (see `SubscriptionManager` & `DistributionManager`)
   * Only callable by `DistributionManager`
   * @return uint256 The index of the newly created snapshot
   */
  function snapshot() external onlyDistributionManager returns (uint256) {
    _snapshots.push();
    return _snapshots.length - 1;
  }

  /**
   * @notice Retrieves the index of the current (last created) snapshot
   * @return uint256 The index of the current snapshot
   */
  function currentSnapshotId() external view returns (uint256) {
    return _snapshots.length - 1;
  }

  /**
   * @notice Retrieves all the active tags and their counts at a specific snapshot
   * @dev Tags are set by the owner of the Dataset NFT token (see `setTagWeights()` in DatasetNFT).
   * The count of each tag indicates how many times the respective contribution type is incorporated in the Dataset.
   * @param snapshotId The index of the snapshot array targeting a specific snapshot
   * @return tags_ An array containing the tags (encoded labels for contirbution types)
   * @return counts An array containing the respective counts of the tags
   */
  function tagCountAt(uint256 snapshotId) external view returns (bytes32[] memory tags_, uint256[] memory counts) {
<<<<<<< HEAD
    if (snapshotId >= _snapshots.length) revert BAD_SNAPSHOT_ID(snapshotId, _snapshots.length);
    EnumerableMap.Bytes32ToUintMap storage tagCount = _snapshots[snapshotId].totalTagCount;
=======
    require(snapshotId < snapshots.length, "bad snapshot id");
    EnumerableMap.Bytes32ToUintMap storage tagCount = snapshots[snapshotId].totalTagCount;
>>>>>>> 4fab6f54
    tags_ = tagCount.keys();

    uint256 length = tagCount.length();
    counts = new uint256[](length);

    for (uint256 i; i < length; i++) {
      counts[i] = tagCount.get(tags_[i]);
    }
  }

  /**
   * @notice Retrieves the active tags (and their counts) associated with a specific account at a specific snapshot
   * @dev Tags are set by the owner of the Dataset NFT token (see `setTagWeights()` in DatasetNFT).
   * The count of each tag indicates how many times the respective contribution type is incorporated in the Dataset.
   * The associated account is the owner of the respecitve fragment NFTs.
   * @param snapshotId The index of the snapshot array targeting a specific snapshot
   * @param account The address of the account to inquire
   * @return tags_ An array containing the tags (encoded labels for contirbution types)
   * @return counts An array containing the respective counts of the tags
   */
  function accountTagCountAt(
    uint256 snapshotId,
    address account
  ) external view returns (bytes32[] memory tags_, uint256[] memory counts) {
<<<<<<< HEAD
    if (snapshotId >= _snapshots.length) revert BAD_SNAPSHOT_ID(snapshotId, _snapshots.length);
    EnumerableMap.Bytes32ToUintMap storage tagCount = _snapshots[_findAccountSnapshotId(account, snapshotId)]
=======
    require(snapshotId < snapshots.length, "bad snapshot id");
    EnumerableMap.Bytes32ToUintMap storage tagCount = snapshots[_findAccountSnapshotId(account, snapshotId)]
>>>>>>> 4fab6f54
      .accountTagCount[account];
    tags_ = tagCount.keys();
    counts = new uint256[](tagCount.length());
    for (uint256 i; i < tagCount.length(); i++) {
      counts[i] = tagCount.get(tags_[i]);
    }
  }

  /**
   * @notice Retrieves the percentages of the specified tags associated with a specific account at a specific snapshot.
   * Tags are set by the owner of the Dataset NFT token (see `setTagWeights()` in DatasetNFT).
   * Each percentage represents how much the `account` has contributed with respect to the associated tag.
   * Percentages are encoded such that 100% is represented as 1e18.
   * @param snapshotId The index of the snapshot array targeting a specific snapshot
   * @param account The address of the account to inquire
   * @param tags_ An array containing the tags (encoded labels for contirbution types)
   * @return percentages An array containing the respective percentages
   */
  function accountTagPercentageAt(
    uint256 snapshotId,
    address account,
    bytes32[] calldata tags_
  ) external view returns (uint256[] memory percentages) {
<<<<<<< HEAD
    if (snapshotId >= _snapshots.length) revert BAD_SNAPSHOT_ID(snapshotId, _snapshots.length);
=======
    require(snapshotId < snapshots.length, "bad snapshot id");
>>>>>>> 4fab6f54
    uint256 latestAccountSnapshot = _findAccountSnapshotId(account, snapshotId);
    EnumerableMap.Bytes32ToUintMap storage totalTagCount = _snapshots[latestAccountSnapshot].totalTagCount;
    EnumerableMap.Bytes32ToUintMap storage accountTagCount = _snapshots[latestAccountSnapshot].accountTagCount[account];
    percentages = new uint256[](tags_.length);

    for (uint256 i; i < tags_.length; i++) {
      bytes32 tag = tags_[i];
      (, uint256 totalCount) = totalTagCount.tryGet(tag);
      if (totalCount != 0) {
        (, uint256 accountCount) = accountTagCount.tryGet(tag);
        percentages[i] = (1e18 * accountCount) / totalCount;
      }
      // else:  percentages[i] = 0, but we skip it because percentages are initialized with zeroes
    }
  }

  /**
   * @notice Proposes a specific type of contribution and sets the respetive Fragment as Pending
   * @dev Only callable by DatasetNFT contract.
   * Emits a {FragmentPending} event.
   * @param to The address of the contributor
   * @param tag The encoded label (Hash of the contribution's name) indicating the type of contribution
   * @param signature Signature from a DT service confirming the proposal request
   */
  function propose(address to, bytes32 tag, bytes calldata signature) external onlyDatasetNFT {
    uint256 id = ++_mintCounter;
    bytes32 msgHash = _proposeMessageHash(id, to, tag);
    address signer = ECDSA.recover(msgHash, signature);
    if (!dataset.isSigner(signer)) revert BAD_SIGNATURE(msgHash, signer);
    pendingFragmentOwners[id] = to;
    tags[id] = tag;
    emit FragmentPending(id, tag);

    // Here we call VeriferManager and EXPECT it to call accept()
    // during this call OR at any following transaction.
    // DO NOT implement any state changes after this point!
    IVerifierManager(dataset.verifierManager(datasetId)).propose(id, tag);
  }

  /**
   * @notice Proposes a batch of contribution types and sets a batch of respective Fragments as Pending
   * @dev Only callable by DatasetNFT contract.
   * Emits {FragmentPending} event(s).
   * @param owners An array containing the addresses of the contributors
   * @param tags_ An array containing the encoded labels (Hash of the contributions' name) indicating the types
   * @param signature Signature from a DT service confirming the proposal request
   */
  function proposeMany(
    address[] memory owners,
    bytes32[] memory tags_,
    bytes calldata signature
  ) external onlyDatasetNFT {
<<<<<<< HEAD
    if (tags_.length != owners.length) revert ARRAY_LENGTH_MISMATCH();
    bytes32 msgHash = _proposeManyMessageHash(_mintCounter + 1, _mintCounter + tags_.length, owners, tags_);
=======
    require(tags_.length == owners.length, "invalid length of fragments items");
    bytes32 msgHash = _proposeManyMessageHash(mintCounter + 1, mintCounter + tags_.length, owners, tags_);
>>>>>>> 4fab6f54
    address signer = ECDSA.recover(msgHash, signature);
    if (!dataset.isSigner(signer)) revert BAD_SIGNATURE(msgHash, signer);

    for (uint256 i; i < owners.length; i++) {
      uint256 id = ++_mintCounter;
      bytes32 tag = tags_[i];
      pendingFragmentOwners[id] = owners[i];
      tags[id] = tag;
      emit FragmentPending(id, tag);

      // Here we call VeriferManager and EXPECT it to call `accept()`
      // during this call OR at any following transaction.
      // DO NOT implement any state changes after this point!
      IVerifierManager(dataset.verifierManager(datasetId)).propose(id, tag);
    }
  }

  /**
   * @notice Retrieves the current value of `_mintCounter` which is associated
   * with the ID of the last pending Fragment.
   * @return uint256 The ID of the last pending Fragment
   */
  function lastFragmentPendingId() external view returns (uint256) {
    return _mintCounter;
  }

  /**
   * @notice Accepts a specific proposed contribution by minting the respective pending Fragment NFT to contributor
   * @dev Only callable by VerifierManager contract.
   * Emits a {FragmentAccepted} event.
   * @param id The ID of the pending Fragment NFT associated with the proposed contribution to be accepted
   */
  function accept(uint256 id) external onlyVerifierManager {
    address to = pendingFragmentOwners[id];
<<<<<<< HEAD
    if (_exists(id) || to == address(0)) revert NOT_PENDING_FRAGMENT(id);
=======
    require(!_exists(id) && to != address(0), "Not a pending fragment");
>>>>>>> 4fab6f54
    delete pendingFragmentOwners[id];
    _safeMint(to, id);
    emit FragmentAccepted(id);
  }

  /**
   * @notice Rejects a specific proposed contribution by removing the associated pending Fragment NFT
   * @dev Only callable by VerifierManager contract.
   * Emits a {FragmentRejected} event.
   * @param id The ID of the pending Fragment NFT associated with the proposed contribution to be rejected
   */
  function reject(uint256 id) external onlyVerifierManager {
    address to = pendingFragmentOwners[id];
<<<<<<< HEAD
    if (_exists(id) || to == address(0)) revert NOT_PENDING_FRAGMENT(id);
=======
    require(!_exists(id) && to != address(0), "Not a pending fragment");
>>>>>>> 4fab6f54
    delete pendingFragmentOwners[id];
    delete tags[id];
    emit FragmentRejected(id);
  }

  /**
   * @notice Removes a contribution which is either:
   *  - already incorporated
   *  - or pending to be accepted - rejected
   * @dev Either removes an already accepted contribution by burning the associated Fragment NFT,
   * or rejects a specific proposed contribution by removing the associated pending Fragment NFT.
   * Only callable by the Dataset owner.
   * Emits a {FragmentRemoved} event.
   * @param id The ID of the Fragment NFT (pending or already minted) associated with the contribution to be removed
   */
  function remove(uint256 id) external onlyDatasetOwner {
    delete pendingFragmentOwners[id]; // in case we are deleting pending one
    if (_exists(id)) _burn(id);
    delete tags[id];
    emit FragmentRemoved(id);
  }

  /**
   * @notice Checks whether the interface ID provided is supported by this Contract
   * @dev For more information, see `EIP-165`
   * @param interfaceId The interface ID to check
   * @return bool true if it is supported, false if it is not
   */
  function supportsInterface(
    bytes4 interfaceId
  ) public view virtual override(IERC165Upgradeable, ERC721Upgradeable) returns (bool) {
    return interfaceId == type(IFragmentNFT).interfaceId || super.supportsInterface(interfaceId);
  }

  /**
   * @notice Internal before token transfer function
   * @dev Handles any necessary checks and updates respectively the associated snapshots
   * @param from Sender of the Fragment NFT token(s)
   * @param to Receiver of the Fragment NFT token(s)
   * @param firstTokenId The ID of the first Fragment NFT token in the batch
   * @param batchSize Number of Fragment NFT tokens being transferred in the batch
   */
  function _beforeTokenTransfer(address from, address to, uint256 firstTokenId, uint256 batchSize) internal override {
    super._beforeTokenTransfer(from, to, firstTokenId, batchSize);

    // Update snapshot data
    if (from != address(0)) {
      _updateAccountSnapshot(from, firstTokenId, batchSize, false);
    } else {
      // Mint
      _updateTotalSnapshot(firstTokenId, batchSize, true);
    }

    if (to != address(0)) {
      _updateAccountSnapshot(to, firstTokenId, batchSize, true);
    } else {
      // Burn
      _updateTotalSnapshot(firstTokenId, batchSize, false);
    }
  }

  /**
   * @notice Updates the account-specific tag counts for a batch of Fragment NFT tokens
   * @dev This function is used to record changes in the counts of different tags associated with a specific account
   * during the respective Fragment NFT tokens transfer operations.
   * @param account The address of the account for which the respective tag counts are updated
   * @param firstTokenId The ID of the first Fragment NFT token in the batch
   * @param batchSize Number of Fragment NFT tokens in the batch
   * @param add A boolean flag indicating whether to increase (`add`) or decrease (`false`) the tag counts
   */
  function _updateAccountSnapshot(address account, uint256 firstTokenId, uint256 batchSize, bool add) private {
    uint256 currentSnapshot = _currentSnapshot();
    EnumerableMap.Bytes32ToUintMap storage currentAccountTagCount = _snapshots[currentSnapshot].accountTagCount[
      account
    ];
    uint256 lastAccountSnapshot = _lastUint256ArrayElement(_accountSnapshotIds[account]);
    if (lastAccountSnapshot < currentSnapshot) {
      _copy(_snapshots[lastAccountSnapshot].accountTagCount[account], currentAccountTagCount);
      _accountSnapshotIds[account].push(currentSnapshot);
    }
    for (uint256 i; i < batchSize; i++) {
      uint256 id = firstTokenId + i;
      bytes32 tag = tags[id];
      (, uint256 currentCount) = currentAccountTagCount.tryGet(tag);
      currentAccountTagCount.set(tag, add ? (currentCount + 1) : (currentCount - 1));
    }
  }

  /**
   * @notice Updates the total counts of tags associated with a batch of Fragment NFT tokens
   * @dev This function is used to record changes in the counts of associated tags during
   * minting and burning of Fragment NFT tokens.
   * @param firstTokenId The ID of the first Fragment NFT token in the batch
   * @param batchSize Number of Fragment NFT tokens in the batch
   * @param add A boolean flag indicating whether to increase (`true`) i.e minting operation,
   * or decrease (`false`) i.e burning operation, the tag counts
   */
  function _updateTotalSnapshot(uint256 firstTokenId, uint256 batchSize, bool add) private {
    uint256 currentSnapshot = _currentSnapshot();
    EnumerableMap.Bytes32ToUintMap storage totalTagCount = _snapshots[currentSnapshot].totalTagCount;
    uint256 lastSnapshot = _lastUint256ArrayElement(_accountSnapshotIds[address(this)]);
    if (lastSnapshot < currentSnapshot) {
      _copy(_snapshots[lastSnapshot].totalTagCount, totalTagCount);
      _accountSnapshotIds[address(this)].push(currentSnapshot);
    }
    for (uint256 i; i < batchSize; i++) {
      uint256 id = firstTokenId + i;
      bytes32 tag = tags[id];
      (, uint256 currentCount) = totalTagCount.tryGet(tag);
      totalTagCount.set(tag, add ? (currentCount + 1) : (currentCount - 1));
    }
  }

  /**
   * @notice Retrieves the closest matching snapshot index based on the specified `targetSnapshotId` index
   * and the available snapshots for a given account.
   * @param account The address of the account for which to find the snapshot index
   * @param targetSnapshotId The target snapshot index to match or locate
   * @return uint256 The closest matching snapshot index or 0 if no account-specific snapshot is found
   */
  function _findAccountSnapshotId(address account, uint256 targetSnapshotId) private view returns (uint256) {
    uint256[] storage snapshotIds = _accountSnapshotIds[account];
    uint256 bound = snapshotIds.findUpperBound(targetSnapshotId);
    if (bound == snapshotIds.length) {
      // no snapshot id was found equal or greater to the targetSnapshotId
      // we need to return the last available
      // if there is no snapshot at all - return current,
      // otherwise return the last one
      return (bound == 0) ? _currentSnapshot() : snapshotIds[bound - 1];
    } else {
      // found snapshot id which is greater or equal to the targetSnapshotId
      // if it is equal to target, we need to return it,
      // otherwise we need to return previous
      uint256 found = snapshotIds[bound];
      if (found == targetSnapshotId) {
        // we've found the exact snapshot we need
        return targetSnapshotId;
      } else {
        if (bound == 0) {
          //there is no previous snapshot
          return 0; // return empty snapshot
        } else {
          // return last snapshot before the one we've found
          return snapshotIds[bound - 1];
        }
      }
    }
  }

  /**
   * @notice Private function that retrieves the index of the current (last created) snapshot
   * @return uint256 The index of the current snapshot
   */
  function _currentSnapshot() private view returns (uint256) {
    return _snapshots.length - 1;
  }

  /**
   * @notice Returns an Ethereum Signed Message hash for proposing a specific contribution type
   * @param id The ID of the pending Fragment NFT associated with the proposed contribution
   * @param to The address of the contributor
   * @param tag The encoded label (Hash of the contribution's name) indicating the type of contribution
   * @return bytes32 The generated Ethereum signed message hash
   */
  function _proposeMessageHash(uint256 id, address to, bytes32 tag) private view returns (bytes32) {
    return ECDSA.toEthSignedMessageHash(abi.encodePacked(block.chainid, address(dataset), datasetId, id, to, tag));
  }

  /**
   * @notice Returns an Ethereum Signed Message hash for proposing a batch of specified contribution types
   * @param fromId The first pending Fragment NFT ID in the batch (associated with the first proposal)
   * @param toId The last pending Fragment NFT ID in the batch (associated with the last proposal)
   * @param owners An array containing the addresses of the respective contributors
   * @param tags_ An array containing the encoded labels (Hash of the contributions' name) indicating the types
   * @return bytes32 The generated Ethereum signed message hash
   */
  function _proposeManyMessageHash(
    uint256 fromId,
    uint256 toId,
    address[] memory owners,
    bytes32[] memory tags_
  ) private view returns (bytes32) {
    return
      ECDSA.toEthSignedMessageHash(
        abi.encodePacked(block.chainid, address(dataset), datasetId, fromId, toId, owners, tags_)
      );
  }

  /**
   * @notice Copies key-value pairs from one `EnumerableMap.Bytes32ToUintMap` storage to another
   * @dev Ensures that the target map is initially empty to prevent data overwriting
   * @param from The source map from which key-value pairs are copied
   * @param to The target map where key-value pairs are copied to
   */
  function _copy(EnumerableMap.Bytes32ToUintMap storage from, EnumerableMap.Bytes32ToUintMap storage to) private {
    require(to.length() == 0, "target should be empty");
    uint256 length = from.length();
    for (uint256 i; i < length; i++) {
      (bytes32 k, uint256 v) = from.at(i);
      to.set(k, v);
    }
  }

  /**
   * @notice Retrieves the last element from a dynamic unsigned integer array
   * @dev If the target array is empty, it initializes it with a single element (uint256(0)) before returning
   * @param arr The dynamic integer array from which to retrieve the last element
   * @return uint256 The value of the last element in the array
   */
  function _lastUint256ArrayElement(uint256[] storage arr) private returns (uint256) {
    if (arr.length == 0) arr.push();
    return arr[arr.length - 1];
  }
}<|MERGE_RESOLUTION|>--- conflicted
+++ resolved
@@ -1,24 +1,14 @@
 // SPDX-License-Identifier: MIT
 pragma solidity ^0.8.0;
 
-<<<<<<< HEAD
-import {IERC165} from '@openzeppelin/contracts/interfaces/IERC165.sol';
-import {ERC721} from '@openzeppelin/contracts/token/ERC721/ERC721.sol';
-import {Initializable} from '@openzeppelin/contracts/proxy/utils/Initializable.sol';
-import {ECDSA} from '@openzeppelin/contracts/utils/cryptography/ECDSA.sol';
-import {EnumerableMap} from '@openzeppelin/contracts/utils/structs/EnumerableMap.sol';
-import {Arrays} from '@openzeppelin/contracts/utils/Arrays.sol';
-import {IDatasetNFT} from './interfaces/IDatasetNFT.sol';
-import {IFragmentNFT} from './interfaces/IFragmentNFT.sol';
-import {IVerifierManager} from './interfaces/IVerifierManager.sol';
-=======
-import "@openzeppelin/contracts-upgradeable/token/ERC721/ERC721Upgradeable.sol";
-import "@openzeppelin/contracts/utils/cryptography/ECDSA.sol";
-import "@openzeppelin/contracts/utils/structs/EnumerableMap.sol";
-import "@openzeppelin/contracts/utils/Arrays.sol";
-import "./interfaces/IFragmentNFT.sol";
-import "./interfaces/IVerifierManager.sol";
->>>>>>> 4fab6f54
+import {IERC165Upgradeable} from "@openzeppelin/contracts-upgradeable/interfaces/IERC165Upgradeable.sol";
+import {ERC721Upgradeable} from "@openzeppelin/contracts-upgradeable/token/ERC721/ERC721Upgradeable.sol";
+import {ECDSA} from "@openzeppelin/contracts/utils/cryptography/ECDSA.sol";
+import {EnumerableMap} from "@openzeppelin/contracts/utils/structs/EnumerableMap.sol";
+import {Arrays} from "@openzeppelin/contracts/utils/Arrays.sol";
+import {IDatasetNFT} from "./interfaces/IDatasetNFT.sol";
+import {IFragmentNFT} from "./interfaces/IFragmentNFT.sol";
+import {IVerifierManager} from "./interfaces/IVerifierManager.sol";
 
 /**
  * @title FragmentNFT contract
@@ -35,13 +25,8 @@
   using EnumerableMap for EnumerableMap.Bytes32ToUintMap;
   using Arrays for uint256[];
 
-<<<<<<< HEAD
-  string private constant _NAME = 'Data Tunnel Fragment';
-  string private constant _SYMBOL = 'DTF';
-=======
-  string private constant NAME = "Data Tunnel Fragment";
-  string private constant SYMBOL = "DTF";
->>>>>>> 4fab6f54
+  string private constant _NAME = "Data Tunnel Fragment";
+  string private constant _SYMBOL = "DTF";
 
   event FragmentPending(uint256 id, bytes32 tag);
   event FragmentAccepted(uint256 id);
@@ -95,12 +80,8 @@
     _;
   }
 
-<<<<<<< HEAD
-  constructor() ERC721(_NAME, _SYMBOL) {
-=======
   /// @custom:oz-upgrades-unsafe-allow constructor
   constructor() {
->>>>>>> 4fab6f54
     _disableInitializers();
   }
 
@@ -111,7 +92,7 @@
    * @param datasetId_ The ID of the target Dataset NFT token
    */
   function initialize(address dataset_, uint256 datasetId_) external initializer {
-    __ERC721_init(NAME, SYMBOL);
+    __ERC721_init(_NAME, _SYMBOL);
     dataset = IDatasetNFT(dataset_);
     datasetId = datasetId_;
     _snapshots.push();
@@ -148,13 +129,8 @@
    * @return counts An array containing the respective counts of the tags
    */
   function tagCountAt(uint256 snapshotId) external view returns (bytes32[] memory tags_, uint256[] memory counts) {
-<<<<<<< HEAD
     if (snapshotId >= _snapshots.length) revert BAD_SNAPSHOT_ID(snapshotId, _snapshots.length);
     EnumerableMap.Bytes32ToUintMap storage tagCount = _snapshots[snapshotId].totalTagCount;
-=======
-    require(snapshotId < snapshots.length, "bad snapshot id");
-    EnumerableMap.Bytes32ToUintMap storage tagCount = snapshots[snapshotId].totalTagCount;
->>>>>>> 4fab6f54
     tags_ = tagCount.keys();
 
     uint256 length = tagCount.length();
@@ -179,13 +155,8 @@
     uint256 snapshotId,
     address account
   ) external view returns (bytes32[] memory tags_, uint256[] memory counts) {
-<<<<<<< HEAD
     if (snapshotId >= _snapshots.length) revert BAD_SNAPSHOT_ID(snapshotId, _snapshots.length);
     EnumerableMap.Bytes32ToUintMap storage tagCount = _snapshots[_findAccountSnapshotId(account, snapshotId)]
-=======
-    require(snapshotId < snapshots.length, "bad snapshot id");
-    EnumerableMap.Bytes32ToUintMap storage tagCount = snapshots[_findAccountSnapshotId(account, snapshotId)]
->>>>>>> 4fab6f54
       .accountTagCount[account];
     tags_ = tagCount.keys();
     counts = new uint256[](tagCount.length());
@@ -209,11 +180,7 @@
     address account,
     bytes32[] calldata tags_
   ) external view returns (uint256[] memory percentages) {
-<<<<<<< HEAD
     if (snapshotId >= _snapshots.length) revert BAD_SNAPSHOT_ID(snapshotId, _snapshots.length);
-=======
-    require(snapshotId < snapshots.length, "bad snapshot id");
->>>>>>> 4fab6f54
     uint256 latestAccountSnapshot = _findAccountSnapshotId(account, snapshotId);
     EnumerableMap.Bytes32ToUintMap storage totalTagCount = _snapshots[latestAccountSnapshot].totalTagCount;
     EnumerableMap.Bytes32ToUintMap storage accountTagCount = _snapshots[latestAccountSnapshot].accountTagCount[account];
@@ -266,13 +233,8 @@
     bytes32[] memory tags_,
     bytes calldata signature
   ) external onlyDatasetNFT {
-<<<<<<< HEAD
     if (tags_.length != owners.length) revert ARRAY_LENGTH_MISMATCH();
     bytes32 msgHash = _proposeManyMessageHash(_mintCounter + 1, _mintCounter + tags_.length, owners, tags_);
-=======
-    require(tags_.length == owners.length, "invalid length of fragments items");
-    bytes32 msgHash = _proposeManyMessageHash(mintCounter + 1, mintCounter + tags_.length, owners, tags_);
->>>>>>> 4fab6f54
     address signer = ECDSA.recover(msgHash, signature);
     if (!dataset.isSigner(signer)) revert BAD_SIGNATURE(msgHash, signer);
 
@@ -307,11 +269,7 @@
    */
   function accept(uint256 id) external onlyVerifierManager {
     address to = pendingFragmentOwners[id];
-<<<<<<< HEAD
     if (_exists(id) || to == address(0)) revert NOT_PENDING_FRAGMENT(id);
-=======
-    require(!_exists(id) && to != address(0), "Not a pending fragment");
->>>>>>> 4fab6f54
     delete pendingFragmentOwners[id];
     _safeMint(to, id);
     emit FragmentAccepted(id);
@@ -325,11 +283,7 @@
    */
   function reject(uint256 id) external onlyVerifierManager {
     address to = pendingFragmentOwners[id];
-<<<<<<< HEAD
     if (_exists(id) || to == address(0)) revert NOT_PENDING_FRAGMENT(id);
-=======
-    require(!_exists(id) && to != address(0), "Not a pending fragment");
->>>>>>> 4fab6f54
     delete pendingFragmentOwners[id];
     delete tags[id];
     emit FragmentRejected(id);
